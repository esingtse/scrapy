--- conflicted
+++ resolved
@@ -474,11 +474,8 @@
         self._reached_warnsize = False
         self._bytes_received = 0
         self._certificate = None
-<<<<<<< HEAD
+        self._ip_address = None
         self._crawler = crawler
-=======
-        self._ip_address = None
->>>>>>> b6eae22b
 
     def connectionMade(self):
         if self._certificate is None:
