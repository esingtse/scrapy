"""
This module implements the Response class which is used to represent HTTP
responses in Scrapy.

See documentation in docs/topics/request-response.rst
"""
from typing import Generator
from urllib.parse import urljoin

from scrapy.exceptions import NotSupported
from scrapy.http.common import obsolete_setter
from scrapy.http.headers import Headers
from scrapy.http.request import Request
from scrapy.link import Link
from scrapy.utils.trackref import object_ref


class Response(object_ref):

<<<<<<< HEAD
    def __init__(self, url, status=200, headers=None, body=b'', flags=None, request=None, ip_address=None):
=======
    def __init__(self, url, status=200, headers=None, body=b'', flags=None, request=None, certificate=None):
>>>>>>> 49480225
        self.headers = Headers(headers or {})
        self.status = int(status)
        self._set_body(body)
        self._set_url(url)
        self.request = request
        self.flags = [] if flags is None else list(flags)
<<<<<<< HEAD
        self.ip_address = ip_address
=======
        self.certificate = certificate

    @property
    def cb_kwargs(self):
        try:
            return self.request.cb_kwargs
        except AttributeError:
            raise AttributeError(
                "Response.cb_kwargs not available, this response "
                "is not tied to any request"
            )
>>>>>>> 49480225

    @property
    def meta(self):
        try:
            return self.request.meta
        except AttributeError:
            raise AttributeError(
                "Response.meta not available, this response "
                "is not tied to any request"
            )

    def _get_url(self):
        return self._url

    def _set_url(self, url):
        if isinstance(url, str):
            self._url = url
        else:
            raise TypeError('%s url must be str, got %s:' %
                            (type(self).__name__, type(url).__name__))

    url = property(_get_url, obsolete_setter(_set_url, 'url'))

    def _get_body(self):
        return self._body

    def _set_body(self, body):
        if body is None:
            self._body = b''
        elif not isinstance(body, bytes):
            raise TypeError(
                "Response body must be bytes. "
                "If you want to pass unicode body use TextResponse "
                "or HtmlResponse.")
        else:
            self._body = body

    body = property(_get_body, obsolete_setter(_set_body, 'body'))

    def __str__(self):
        return "<%d %s>" % (self.status, self.url)

    __repr__ = __str__

    def copy(self):
        """Return a copy of this Response"""
        return self.replace()

    def replace(self, *args, **kwargs):
        """Create a new Response with the same attributes except for those
        given new values.
        """
<<<<<<< HEAD
        for x in ['url', 'status', 'headers', 'body', 'request', 'flags', 'ip_address']:
=======
        for x in ['url', 'status', 'headers', 'body', 'request', 'flags', 'certificate']:
>>>>>>> 49480225
            kwargs.setdefault(x, getattr(self, x))
        cls = kwargs.pop('cls', self.__class__)
        return cls(*args, **kwargs)

    def urljoin(self, url):
        """Join this Response's url with a possible relative url to form an
        absolute interpretation of the latter."""
        return urljoin(self.url, url)

    @property
    def text(self):
        """For subclasses of TextResponse, this will return the body
        as str
        """
        raise AttributeError("Response content isn't text")

    def css(self, *a, **kw):
        """Shortcut method implemented only by responses whose content
        is text (subclasses of TextResponse).
        """
        raise NotSupported("Response content isn't text")

    def xpath(self, *a, **kw):
        """Shortcut method implemented only by responses whose content
        is text (subclasses of TextResponse).
        """
        raise NotSupported("Response content isn't text")

    def follow(self, url, callback=None, method='GET', headers=None, body=None,
               cookies=None, meta=None, encoding='utf-8', priority=0,
               dont_filter=False, errback=None, cb_kwargs=None, flags=None):
        # type: (...) -> Request
        """
        Return a :class:`~.Request` instance to follow a link ``url``.
        It accepts the same arguments as ``Request.__init__`` method,
        but ``url`` can be a relative URL or a ``scrapy.link.Link`` object,
        not only an absolute URL.

        :class:`~.TextResponse` provides a :meth:`~.TextResponse.follow`
        method which supports selectors in addition to absolute/relative URLs
        and Link objects.
        """
        if isinstance(url, Link):
            url = url.url
        elif url is None:
            raise ValueError("url can't be None")
        url = self.urljoin(url)

        return Request(
            url=url,
            callback=callback,
            method=method,
            headers=headers,
            body=body,
            cookies=cookies,
            meta=meta,
            encoding=encoding,
            priority=priority,
            dont_filter=dont_filter,
            errback=errback,
            cb_kwargs=cb_kwargs,
            flags=flags,
        )

    def follow_all(self, urls, callback=None, method='GET', headers=None, body=None,
                   cookies=None, meta=None, encoding='utf-8', priority=0,
                   dont_filter=False, errback=None, cb_kwargs=None, flags=None):
        # type: (...) -> Generator[Request, None, None]
        """
        Return an iterable of :class:`~.Request` instances to follow all links
        in ``urls``. It accepts the same arguments as ``Request.__init__`` method,
        but elements of ``urls`` can be relative URLs or :class:`~scrapy.link.Link` objects,
        not only absolute URLs.

        :class:`~.TextResponse` provides a :meth:`~.TextResponse.follow_all`
        method which supports selectors in addition to absolute/relative URLs
        and Link objects.
        """
        if not hasattr(urls, '__iter__'):
            raise TypeError("'urls' argument must be an iterable")
        return (
            self.follow(
                url=url,
                callback=callback,
                method=method,
                headers=headers,
                body=body,
                cookies=cookies,
                meta=meta,
                encoding=encoding,
                priority=priority,
                dont_filter=dont_filter,
                errback=errback,
                cb_kwargs=cb_kwargs,
                flags=flags,
            )
            for url in urls
        )<|MERGE_RESOLUTION|>--- conflicted
+++ resolved
@@ -17,21 +17,16 @@
 
 class Response(object_ref):
 
-<<<<<<< HEAD
-    def __init__(self, url, status=200, headers=None, body=b'', flags=None, request=None, ip_address=None):
-=======
-    def __init__(self, url, status=200, headers=None, body=b'', flags=None, request=None, certificate=None):
->>>>>>> 49480225
+    def __init__(self, url, status=200, headers=None, body=b'', flags=None,
+                 request=None, certificate=None, ip_address=None):
         self.headers = Headers(headers or {})
         self.status = int(status)
         self._set_body(body)
         self._set_url(url)
         self.request = request
         self.flags = [] if flags is None else list(flags)
-<<<<<<< HEAD
+        self.certificate = certificate
         self.ip_address = ip_address
-=======
-        self.certificate = certificate
 
     @property
     def cb_kwargs(self):
@@ -42,7 +37,6 @@
                 "Response.cb_kwargs not available, this response "
                 "is not tied to any request"
             )
->>>>>>> 49480225
 
     @property
     def meta(self):
@@ -95,11 +89,8 @@
         """Create a new Response with the same attributes except for those
         given new values.
         """
-<<<<<<< HEAD
-        for x in ['url', 'status', 'headers', 'body', 'request', 'flags', 'ip_address']:
-=======
-        for x in ['url', 'status', 'headers', 'body', 'request', 'flags', 'certificate']:
->>>>>>> 49480225
+        for x in ['url', 'status', 'headers', 'body',
+                  'request', 'flags', 'certificate', 'ip_address']:
             kwargs.setdefault(x, getattr(self, x))
         cls = kwargs.pop('cls', self.__class__)
         return cls(*args, **kwargs)
