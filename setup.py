from os.path import dirname, join
from pkg_resources import parse_version
from setuptools import setup, find_packages, __version__ as setuptools_version


with open(join(dirname(__file__), 'scrapy/VERSION'), 'rb') as f:
    version = f.read().decode('ascii').strip()


def has_environment_marker_platform_impl_support():
    """Code extracted from 'pytest/setup.py'
    https://github.com/pytest-dev/pytest/blob/7538680c/setup.py#L31

    The first known release to support environment marker with range operators
    it is 18.5, see:
    https://setuptools.readthedocs.io/en/latest/history.html#id235
    """
    return parse_version(setuptools_version) >= parse_version('18.5')


extras_require = {}

if has_environment_marker_platform_impl_support():
    extras_require[':platform_python_implementation == "PyPy"'] = [
        'PyPyDispatcher>=2.1.0',
    ]


setup(
    name='Scrapy',
    version=version,
    url='https://scrapy.org',
    description='A high-level Web Crawling and Web Scraping framework',
    long_description=open('README.rst').read(),
    author='Scrapy developers',
    maintainer='Pablo Hoffman',
    maintainer_email='pablo@pablohoffman.com',
    license='BSD',
    packages=find_packages(exclude=('tests', 'tests.*')),
    include_package_data=True,
    zip_safe=False,
    entry_points={
        'console_scripts': ['scrapy = scrapy.cmdline:execute']
    },
    classifiers=[
        'Framework :: Scrapy',
        'Development Status :: 5 - Production/Stable',
        'Environment :: Console',
        'Intended Audience :: Developers',
        'License :: OSI Approved :: BSD License',
        'Operating System :: OS Independent',
        'Programming Language :: Python',
        'Programming Language :: Python :: 3',
        'Programming Language :: Python :: 3.5',
        'Programming Language :: Python :: 3.6',
        'Programming Language :: Python :: 3.7',
        'Programming Language :: Python :: 3.8',
        'Programming Language :: Python :: Implementation :: CPython',
        'Programming Language :: Python :: Implementation :: PyPy',
        'Topic :: Internet :: WWW/HTTP',
        'Topic :: Software Development :: Libraries :: Application Frameworks',
        'Topic :: Software Development :: Libraries :: Python Modules',
    ],
    python_requires='>=3.5',
    install_requires=[
        'Twisted>=17.9.0',
        'cryptography>=2.0',
        'cssselect>=0.9.1',
        'lxml>=3.5.0',
        'parsel>=1.5.0',
        'PyDispatcher>=2.0.5',
<<<<<<< HEAD
        'service_identity',
        'aiohttp>=3.3.0',
=======
        'pyOpenSSL>=16.2.0',
        'queuelib>=1.4.2',
        'service_identity>=16.0.0',
        'w3lib>=1.17.0',
        'zope.interface>=4.1.3',
        'protego>=0.1.15',
>>>>>>> 50310fc0
    ],
    extras_require=extras_require,
)<|MERGE_RESOLUTION|>--- conflicted
+++ resolved
@@ -69,17 +69,13 @@
         'lxml>=3.5.0',
         'parsel>=1.5.0',
         'PyDispatcher>=2.0.5',
-<<<<<<< HEAD
-        'service_identity',
-        'aiohttp>=3.3.0',
-=======
         'pyOpenSSL>=16.2.0',
         'queuelib>=1.4.2',
         'service_identity>=16.0.0',
         'w3lib>=1.17.0',
         'zope.interface>=4.1.3',
         'protego>=0.1.15',
->>>>>>> 50310fc0
+        'aiohttp>=3.3.0',
     ],
     extras_require=extras_require,
 )