# Tox (https://tox.readthedocs.io/) is a tool for running tests
# in multiple virtualenvs. This configuration file will run the
# test suite on all supported python versions. To use it, "pip install tox"
# and then run "tox" from this directory.

[tox]
envlist = security,flake8,py
minversion = 1.7.0

[testenv]
deps =
    -ctests/constraints.txt
    -rtests/requirements-py3.txt
    # Extras
    boto3>=1.13.0
    botocore>=1.3.23
    Pillow>=3.4.2
passenv =
    S3_TEST_FILE_URI
    AWS_ACCESS_KEY_ID
    AWS_SECRET_ACCESS_KEY
    GCS_TEST_FILE_URI
    GCS_PROJECT_ID
commands =
    py.test --cov=scrapy --cov-report= {posargs:--durations=10 docs scrapy tests}

[testenv:typing]
basepython = python3
deps =
    mypy==0.780
commands =
    mypy {posargs: scrapy tests}

[testenv:security]
basepython = python3
deps =
    bandit
commands =
    bandit -r -c .bandit.yml {posargs:scrapy}

[testenv:flake8]
basepython = python3
deps =
    {[testenv]deps}
    pytest-flake8
commands =
    py.test --flake8 {posargs:docs scrapy tests}

[testenv:pylint]
basepython = python3
deps =
    {[testenv]deps}
    # Optional dependencies
    boto
    reppy
    robotexclusionrulesparser
    # Test dependencies
    pylint
commands =
    pylint conftest.py docs extras scrapy setup.py tests

[pinned]
deps =
    -ctests/constraints.txt
    cryptography==2.0
    cssselect==0.9.1
    itemadapter==0.1.0
    parsel==1.5.0
    Protego==0.1.15
    PyDispatcher==2.0.5
    pyOpenSSL==16.2.0
    queuelib==1.4.2
    service_identity==16.0.0
    Twisted[http2]==17.9.0
    w3lib==1.17.0
    zope.interface==4.1.3
    -rtests/requirements-py3.txt
    # Extras
    botocore==1.3.23
<<<<<<< HEAD
    h2==3.2.0
=======
    google-cloud-storage==1.29.0
>>>>>>> acb3b443
    Pillow==3.4.2

[testenv:pinned]
deps =
    {[pinned]deps}
    lxml==3.5.0

[testenv:windows-pinned]
basepython = python3
deps =
    {[pinned]deps}
    # First lxml version that includes a Windows wheel for Python 3.5, so we do
    # not need to build lxml from sources in a CI Windows job:
    lxml==3.8.0

[testenv:extra-deps]
deps =
    {[testenv]deps}
    reppy
    robotexclusionrulesparser

[testenv:asyncio]
commands =
    {[testenv]commands} --reactor=asyncio

[testenv:asyncio-pinned]
commands = {[testenv:asyncio]commands}
deps = {[testenv:pinned]deps}

[testenv:pypy3]
basepython = pypy3
commands =
    py.test {posargs:--durations=10 docs scrapy tests}

[testenv:pypy3-pinned]
basepython = {[testenv:pypy3]basepython}
commands = {[testenv:pypy3]commands}
deps =
    {[pinned]deps}
    lxml==4.0.0
    PyPyDispatcher==2.1.0

[docs]
changedir = docs
deps =
    -rdocs/requirements.txt
setenv =
    READTHEDOCS_PROJECT=scrapy
    READTHEDOCS_VERSION=master

[testenv:docs]
basepython = python3
changedir = {[docs]changedir}
deps = {[docs]deps}
setenv = {[docs]setenv}
commands =
    sphinx-build -W -b html . {envtmpdir}/html

[testenv:docs-coverage]
basepython = python3
changedir = {[docs]changedir}
deps = {[docs]deps}
setenv = {[docs]setenv}
commands =
    sphinx-build -b coverage . {envtmpdir}/coverage

[testenv:docs-links]
basepython = python3
changedir = {[docs]changedir}
deps = {[docs]deps}
setenv = {[docs]setenv}
commands =
    sphinx-build -W -b linkcheck . {envtmpdir}/linkcheck<|MERGE_RESOLUTION|>--- conflicted
+++ resolved
@@ -77,11 +77,8 @@
     -rtests/requirements-py3.txt
     # Extras
     botocore==1.3.23
-<<<<<<< HEAD
     h2==3.2.0
-=======
     google-cloud-storage==1.29.0
->>>>>>> acb3b443
     Pillow==3.4.2
 
 [testenv:pinned]
