--- conflicted
+++ resolved
@@ -629,7 +629,6 @@
         # download_maxsize < 100, hence the CancelledError
         self.assertIsInstance(failure.value, defer.CancelledError)
 
-<<<<<<< HEAD
         # See issue https://twistedmatrix.com/trac/ticket/8175
         raise unittest.SkipTest("xpayload fails on PY3")
         request.headers.setdefault(b'Accept-Encoding', b'gzip,deflate')
@@ -637,23 +636,9 @@
         yield crawler.crawl(seed=request)
         # download_maxsize = 50 is enough for the gzipped response
         failure = crawler.spider.meta.get('failure')
-        self.assertTrue(failure == None)
+        self.assertTrue(failure is None)
         reason = crawler.spider.meta['close_reason']
         self.assertTrue(reason, 'finished')
-=======
-        if six.PY2:
-            request.headers.setdefault(b'Accept-Encoding', b'gzip,deflate')
-            request = request.replace(url=self.mockserver.url('/xpayload'))
-            yield crawler.crawl(seed=request)
-            # download_maxsize = 50 is enough for the gzipped response
-            failure = crawler.spider.meta.get('failure')
-            self.assertTrue(failure is None)
-            reason = crawler.spider.meta['close_reason']
-            self.assertTrue(reason, 'finished')
-        else:
-            # See issue https://twistedmatrix.com/trac/ticket/8175
-            raise unittest.SkipTest("xpayload only enabled for PY2")
->>>>>>> 78ad0163
 
 
 class UriResource(resource.Resource):
